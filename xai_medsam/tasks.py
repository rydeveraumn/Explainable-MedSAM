--- conflicted
+++ resolved
@@ -20,16 +20,9 @@
 from tiny_vit_sam import TinyViT
 from xai_medsam.metrics import compute_multi_class_dsc
 from xai_medsam.models import MedSAM_Lite
-<<<<<<< HEAD
 from tiny_vit_sam import Attention as ViTAttention
 from segment_anything.modeling.transformer import Attention as SamAttention
 from matplotlib import pyplot as plt
-=======
-from xai_medsam.overrides import (
-    SamAttention_forward_override,
-    ViTAttention_forward_override,
-)
->>>>>>> 50154e5a
 
 # Training data path
 TRAIN_DATA_PATH = '/panfs/jay/groups/7/csci5980/senge050/Project/dataset/train_npz'
@@ -115,7 +108,6 @@
             attns[prefix + name] = m.attention_map.cpu().numpy().astype(np.half)
     return attns
 
-<<<<<<< HEAD
 
 def show_mask(mask, ax, mask_color=None, alpha=0.5):
     """
@@ -158,9 +150,6 @@
     w, h = box[2] - box[0], box[3] - box[1]
     ax.add_patch(plt.Rectangle((x0, y0), w, h, edgecolor=edgecolor, facecolor=(0,0,0,0), lw=2)) 
 
-def MedSAM_infer_npz_2D(img_npz_file, pred_save_dir, medsam_lite_model, device, attention=False, save_overlay=False, png_save_dir='./'):
-    npz_name = os.path.basename(img_npz_file)
-=======
 def get_attns(module, prefix=''):
     """
     Function to extract output of attention
@@ -173,12 +162,8 @@
 
     return attns
 
-
-def MedSAM_infer_npz_2D(
-    img_npz_file, pred_save_dir, medsam_lite_model, device, attention=True
-):
-    npz_name = img_npz_file.split('/')[-1]
->>>>>>> 50154e5a
+def MedSAM_infer_npz_2D(img_npz_file, pred_save_dir, medsam_lite_model, device, attention=False, save_overlay=False, png_save_dir='./'):
+    npz_name = os.path.basename(img_npz_file)
     npz_data = np.load(img_npz_file, 'r', allow_pickle=True)  # (H, W, 3)
     img_3c = npz_data['imgs']  # (H, W, 3)
     assert (
@@ -207,11 +192,6 @@
     img_256_tensor = (
         torch.tensor(img_256_norm).float().permute(2, 0, 1).unsqueeze(0).to(device)
     )
-<<<<<<< HEAD
-=======
-
-    # Extract attention layers
->>>>>>> 50154e5a
     attns = {}
     with torch.no_grad():
         image_embedding = medsam_lite_model.image_encoder(img_256_tensor)
@@ -230,14 +210,8 @@
 
     to_save = {
         'segs': segs,
-<<<<<<< HEAD
         **(attns if attention else {})
     }
-=======
-        **(attns if attention else {}),
-    }
-
->>>>>>> 50154e5a
     np.savez_compressed(
         os.path.join(pred_save_dir, npz_name),
         **to_save,
